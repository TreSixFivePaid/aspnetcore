--- conflicted
+++ resolved
@@ -14,11 +14,8 @@
 public class BrowserFixture : IAsyncLifetime
 {
     public static string StreamingContext { get; } = "streaming";
-<<<<<<< HEAD
-=======
     public static string RoutingTestContext { get; } = "routing";
     public static string StreamingBackForwardCacheContext { get; } = "streaming.backforwardcache";
->>>>>>> 9f2977bf
 
     private readonly ConcurrentDictionary<string, (IWebDriver browser, ILogs log)> _browsers = new();
 
@@ -69,32 +66,21 @@
 
     public async Task DisposeAsync()
     {
-        try
-        {
-<<<<<<< HEAD
+        var browsers = _browsers.Values;
+        foreach (var (browser, _) in browsers)
+        {
             try
-=======
-            var browsers = _browsers.Values;
-            foreach (var (browser, _) in browsers)
->>>>>>> 9f2977bf
             {
                 browser?.Quit();
                 browser?.Dispose();
             }
-<<<<<<< HEAD
             catch
             {
                 // Continue disposing other browsers
             }
         }
-=======
->>>>>>> 9f2977bf
-
-            await DeleteBrowserUserProfileDirectoriesAsync();
-        }
-        catch
-        {
-        }
+        
+        await DeleteBrowserUserProfileDirectoriesAsync();
     }
 
     private async Task DeleteBrowserUserProfileDirectoriesAsync()
