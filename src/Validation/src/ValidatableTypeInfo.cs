// Licensed to the .NET Foundation under one or more agreements.
// The .NET Foundation licenses this file to you under the MIT license.

using System.ComponentModel.DataAnnotations;
using System.Diagnostics.CodeAnalysis;
using System.Linq;

namespace Microsoft.Extensions.Validation;

/// <summary>
/// Contains validation information for a type.
/// </summary>
[Experimental("ASP0029", UrlFormat = "https://aka.ms/aspnet/analyzer/{0}")]
public abstract class ValidatableTypeInfo : IValidatableInfo
{
    private readonly int _membersCount;
    private readonly List<Type> _subTypes;

    /// <summary>
    /// Creates a new instance of <see cref="ValidatableTypeInfo"/>.
    /// </summary>
    /// <param name="type">The type being validated.</param>
    /// <param name="members">The members that can be validated.</param>
    protected ValidatableTypeInfo(
        [DynamicallyAccessedMembers(DynamicallyAccessedMemberTypes.Interfaces)] Type type,
        IReadOnlyList<ValidatablePropertyInfo> members)
    {
        Type = type;
        Members = members;
        _membersCount = members.Count;
        _subTypes = type.GetAllImplementedTypes();
    }

    /// <summary>
    /// The type being validated.
    /// </summary>
    internal Type Type { get; }

    /// <summary>
    /// The members that can be validated.
    /// </summary>
    internal IReadOnlyList<ValidatablePropertyInfo> Members { get; }

    /// <inheritdoc />
    public virtual async Task ValidateAsync(object? value, ValidateContext context, CancellationToken cancellationToken)
    {
        if (value == null)
        {
            return;
        }

        // Check if we've exceeded the maximum depth
        if (context.CurrentDepth >= context.ValidationOptions.MaxDepth)
        {
            throw new InvalidOperationException(
                $"Maximum validation depth of {context.ValidationOptions.MaxDepth} exceeded at '{context.CurrentValidationPath}' in '{Type.Name}'. " +
                "This is likely caused by a circular reference in the object graph. " +
                "Consider increasing the MaxDepth in ValidationOptions if deeper validation is required.");
        }

        var originalPrefix = context.CurrentValidationPath;

        try
        {
            var actualType = value.GetType();

            // First validate members
            for (var i = 0; i < _membersCount; i++)
            {
                await Members[i].ValidateAsync(value, context, cancellationToken);
                context.CurrentValidationPath = originalPrefix;
            }

            // Then validate sub-types if any
            foreach (var subType in _subTypes)
            {
                // Check if the actual type is assignable to the sub-type
                // and validate it if it is
                if (subType.IsAssignableFrom(actualType))
                {
                    if (context.ValidationOptions.TryGetValidatableTypeInfo(subType, out var subTypeInfo))
                    {
                        await subTypeInfo.ValidateAsync(value, context, cancellationToken);
                        context.CurrentValidationPath = originalPrefix;
                    }
                }
            }

            // Finally validate IValidatableObject if implemented
            if (Type.ImplementsInterface(typeof(IValidatableObject)) && value is IValidatableObject validatable)
            {
                // Important: Set the DisplayName to the type name for top-level validations
                // and restore the original validation context properties
                var originalDisplayName = context.ValidationContext.DisplayName;
                var originalMemberName = context.ValidationContext.MemberName;

                // Set the display name to the class name for IValidatableObject validation
                context.ValidationContext.DisplayName = Type.Name;
                context.ValidationContext.MemberName = null;

                var validationResults = validatable.Validate(context.ValidationContext);
                foreach (var validationResult in validationResults)
                {
                    if (validationResult != ValidationResult.Success && validationResult.ErrorMessage is not null)
                    {
                        // Create a validation error for each member name that is provided
                        foreach (var memberName in validationResult.MemberNames)
                        {
                            // Format the member name using JsonSerializerOptions naming policy if available
                            // Note: we don't respect [JsonPropertyName] here because we have no context of the property being validated.
                            var formattedMemberName = context.SerializerOptions?.PropertyNamingPolicy?.ConvertName(memberName) ?? memberName;

                            var key = string.IsNullOrEmpty(originalPrefix) ?
<<<<<<< HEAD
                                formattedMemberName :
                                $"{originalPrefix}.{formattedMemberName}";
                            context.AddOrExtendValidationError(key, validationResult.ErrorMessage);
=======
                                memberName :
                                $"{originalPrefix}.{memberName}";
                            context.AddOrExtendValidationError(memberName, key, validationResult.ErrorMessage, value);
>>>>>>> 06ea51fc
                        }

                        if (!validationResult.MemberNames.Any())
                        {
                            // If no member names are specified, then treat this as a top-level error
                            context.AddOrExtendValidationError(string.Empty, string.Empty, validationResult.ErrorMessage, value);
                        }
                    }
                }

                // Restore the original validation context properties
                context.ValidationContext.DisplayName = originalDisplayName;
                context.ValidationContext.MemberName = originalMemberName;
            }
        }
        finally
        {
            context.CurrentValidationPath = originalPrefix;
        }
    }
}<|MERGE_RESOLUTION|>--- conflicted
+++ resolved
@@ -111,15 +111,9 @@
                             var formattedMemberName = context.SerializerOptions?.PropertyNamingPolicy?.ConvertName(memberName) ?? memberName;
 
                             var key = string.IsNullOrEmpty(originalPrefix) ?
-<<<<<<< HEAD
                                 formattedMemberName :
                                 $"{originalPrefix}.{formattedMemberName}";
-                            context.AddOrExtendValidationError(key, validationResult.ErrorMessage);
-=======
-                                memberName :
-                                $"{originalPrefix}.{memberName}";
                             context.AddOrExtendValidationError(memberName, key, validationResult.ErrorMessage, value);
->>>>>>> 06ea51fc
                         }
 
                         if (!validationResult.MemberNames.Any())
