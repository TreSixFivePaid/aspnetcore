--- conflicted
+++ resolved
@@ -6,21 +6,10 @@
     <!--  Begin: Package sources from dotnet-extensions -->
     <!--  End: Package sources from dotnet-extensions -->
     <!--  Begin: Package sources from dotnet-efcore -->
-<<<<<<< HEAD
-    <add key="darc-int-dotnet-efcore-1019637" value="https://pkgs.dev.azure.com/dnceng/internal/_packaging/darc-int-dotnet-efcore-10196376/nuget/v3/index.json" />
-    <add key="darc-int-dotnet-efcore-1019637-3" value="https://pkgs.dev.azure.com/dnceng/internal/_packaging/darc-int-dotnet-efcore-10196376-3/nuget/v3/index.json" />
-    <add key="darc-int-dotnet-efcore-1019637-2" value="https://pkgs.dev.azure.com/dnceng/internal/_packaging/darc-int-dotnet-efcore-10196376-2/nuget/v3/index.json" />
-    <add key="darc-int-dotnet-efcore-1019637-1" value="https://pkgs.dev.azure.com/dnceng/internal/_packaging/darc-int-dotnet-efcore-10196376-1/nuget/v3/index.json" />
-    <!--  End: Package sources from dotnet-efcore -->
-    <!--  Begin: Package sources from dotnet-runtime -->
-    <add key="darc-int-dotnet-runtime-89ef51c" value="https://pkgs.dev.azure.com/dnceng/internal/_packaging/darc-int-dotnet-runtime-89ef51c5/nuget/v3/index.json" />
-    <add key="darc-int-dotnet-runtime-89ef51c-3" value="https://pkgs.dev.azure.com/dnceng/internal/_packaging/darc-int-dotnet-runtime-89ef51c5-3/nuget/v3/index.json" />
-=======
     <add key="darc-int-dotnet-efcore-1bdfaae" value="https://pkgs.dev.azure.com/dnceng/internal/_packaging/darc-int-dotnet-efcore-1bdfaaed/nuget/v3/index.json" />
     <!--  End: Package sources from dotnet-efcore -->
     <!--  Begin: Package sources from dotnet-runtime -->
     <add key="darc-int-dotnet-runtime-eba546b" value="https://pkgs.dev.azure.com/dnceng/internal/_packaging/darc-int-dotnet-runtime-eba546b0/nuget/v3/index.json" />
->>>>>>> 009e1cca
     <!--  End: Package sources from dotnet-runtime -->
     <!--End: Package sources managed by Dependency Flow automation. Do not edit the sources above.-->
     <add key="dotnet-eng" value="https://pkgs.dev.azure.com/dnceng/public/_packaging/dotnet-eng/nuget/v3/index.json" />
@@ -41,21 +30,10 @@
     <clear />
     <!--Begin: Package sources managed by Dependency Flow automation. Do not edit the sources below.-->
     <!--  Begin: Package sources from dotnet-efcore -->
-<<<<<<< HEAD
-    <add key="darc-int-dotnet-efcore-1019637-1" value="true" />
-    <add key="darc-int-dotnet-efcore-1019637-2" value="true" />
-    <add key="darc-int-dotnet-efcore-1019637-3" value="true" />
-    <add key="darc-int-dotnet-efcore-1019637" value="true" />
-    <!--  End: Package sources from dotnet-efcore -->
-    <!--  Begin: Package sources from dotnet-runtime -->
-    <add key="darc-int-dotnet-runtime-89ef51c-3" value="true" />
-    <add key="darc-int-dotnet-runtime-89ef51c" value="true" />
-=======
     <add key="darc-int-dotnet-efcore-1bdfaae" value="true" />
     <!--  End: Package sources from dotnet-efcore -->
     <!--  Begin: Package sources from dotnet-runtime -->
     <add key="darc-int-dotnet-runtime-eba546b" value="true" />
->>>>>>> 009e1cca
     <!--  End: Package sources from dotnet-runtime -->
     <!--End: Package sources managed by Dependency Flow automation. Do not edit the sources above.-->
   </disabledPackageSources>
