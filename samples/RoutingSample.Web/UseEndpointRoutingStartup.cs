--- conflicted
+++ resolved
@@ -10,6 +10,7 @@
 using Microsoft.AspNetCore.Routing;
 using Microsoft.AspNetCore.Routing.Internal;
 using Microsoft.Extensions.DependencyInjection;
+using Microsoft.Extensions.DependencyInjection.Extensions;
 
 namespace RoutingSample.Web
 {
@@ -28,7 +29,6 @@
             });
         }
 
-<<<<<<< HEAD
         public void Configure(IApplicationBuilder app)
         {
             app.UseEndpointRouting(builder =>
@@ -79,126 +79,55 @@
                     },
                     "/withoptionalconstraints/{id:endsWith(_001)?}",
                     "withoptionalconstraints");
-            builder.MapEndpoint(
-                (next) => (httpContext) =>
-                {
-                    using (var writer = new StreamWriter(httpContext.Response.Body, Encoding.UTF8, 1024, leaveOpen: true))
+                builder.MapEndpoint(
+                    (next) => (httpContext) =>
                     {
-                        var graphWriter = httpContext.RequestServices.GetRequiredService<DfaGraphWriter>();
-                        var dataSource = httpContext.RequestServices.GetRequiredService<CompositeEndpointDataSource>();
-                        graphWriter.Write(dataSource, writer);
-                    }
-=======
-            var endpointDataSource = new DefaultEndpointDataSource(new[]
-                {
-                    new MatcherEndpoint((next) => (httpContext) =>
+                        using (var writer = new StreamWriter(httpContext.Response.Body, Encoding.UTF8, 1024, leaveOpen: true))
                         {
-                            var response = httpContext.Response;
-                            var payloadLength = _homePayload.Length;
-                            response.StatusCode = 200;
-                            response.ContentType = "text/plain";
-                            response.ContentLength = payloadLength;
-                            return response.Body.WriteAsync(_homePayload, 0, payloadLength);
-                        },
-                        RoutePatternFactory.Parse("/"),
-                        0,
-                        EndpointMetadataCollection.Empty,
-                        "Home"),
-                    new MatcherEndpoint((next) => (httpContext) =>
-                        {
-                            var response = httpContext.Response;
-                            var payloadLength = _helloWorldPayload.Length;
-                            response.StatusCode = 200;
-                            response.ContentType = "text/plain";
-                            response.ContentLength = payloadLength;
-                            return response.Body.WriteAsync(_helloWorldPayload, 0, payloadLength);
-                        },
-                         RoutePatternFactory.Parse("/plaintext"),
-                        0,
-                        EndpointMetadataCollection.Empty,
-                        "Plaintext"),
-                    new MatcherEndpoint((next) => (httpContext) =>
-                        {
-                            var response = httpContext.Response;
-                            response.StatusCode = 200;
-                            response.ContentType = "text/plain";
-                            return response.WriteAsync("WithConstraints");
-                        },
-                        RoutePatternFactory.Parse("/withconstraints/{id:endsWith(_001)}"),
-                        0,
-                        EndpointMetadataCollection.Empty,
-                        "withconstraints"),
-                    new MatcherEndpoint((next) => (httpContext) =>
-                        {
-                            var response = httpContext.Response;
-                            response.StatusCode = 200;
-                            response.ContentType = "text/plain";
-                            return response.WriteAsync("withoptionalconstraints");
-                        },
-                        RoutePatternFactory.Parse("/withoptionalconstraints/{id:endsWith(_001)?}"),
-                        0,
-                        EndpointMetadataCollection.Empty,
-                        "withoptionalconstraints"),
-                    new MatcherEndpoint((next) => (httpContext) =>
-                        {
-                            using (var writer = new StreamWriter(httpContext.Response.Body, Encoding.UTF8, 1024, leaveOpen: true))
-                            {
-                                var graphWriter = httpContext.RequestServices.GetRequiredService<DfaGraphWriter>();
-                                var dataSource = httpContext.RequestServices.GetRequiredService<CompositeEndpointDataSource>();
-                                graphWriter.Write(dataSource, writer);
-                            }
+                            var graphWriter = httpContext.RequestServices.GetRequiredService<DfaGraphWriter>();
+                            var dataSource = httpContext.RequestServices.GetRequiredService<CompositeEndpointDataSource>();
+                            graphWriter.Write(dataSource, writer);
+                        }
 
-                            return Task.CompletedTask;
-                        },
-                        RoutePatternFactory.Parse("/graph"),
-                        0,
-                        new EndpointMetadataCollection(new HttpMethodMetadata(new[]{ "GET", })),
-                        "DFA Graph"),
-                    new MatcherEndpoint((next) => (httpContext) =>
-                        {
-                            var linkGenerator = httpContext.RequestServices.GetRequiredService<LinkGenerator>();
+                        return Task.CompletedTask;
+                    },
+                    "/graph",
+                    "DFA Graph",
+                    new object[] { new HttpMethodMetadata(new[] { "GET", }) });
+                builder.MapEndpoint(
+                    (next) => (httpContext) =>
+                    {
+                        var linkGenerator = httpContext.RequestServices.GetRequiredService<LinkGenerator>();
 
-                            var response = httpContext.Response;
-                            response.StatusCode = 200;
-                            response.ContentType = "text/plain";
-                            return response.WriteAsync(
-                                "Link: " + linkGenerator.GetLink(httpContext, "WithSingleAsteriskCatchAll", new { }));
-                        },
-                        RoutePatternFactory.Parse("/WithSingleAsteriskCatchAll/{*path}"),
-                        0,
-                        new EndpointMetadataCollection(
-                            new RouteValuesAddressMetadata(
-                                name: "WithSingleAsteriskCatchAll",
-                                requiredValues: new RouteValueDictionary())),
-                        "WithSingleAsteriskCatchAll"),
-                    new MatcherEndpoint((next) => (httpContext) =>
-                        {
-                            var linkGenerator = httpContext.RequestServices.GetRequiredService<LinkGenerator>();
+                        var response = httpContext.Response;
+                        response.StatusCode = 200;
+                        response.ContentType = "text/plain";
+                        return response.WriteAsync(
+                            "Link: " + linkGenerator.GetLink(httpContext, "WithSingleAsteriskCatchAll", new { }));
+                    },
+                    "/WithSingleAsteriskCatchAll/{*path}",
+                    "WithSingleAsteriskCatchAll",
+                    new object[]
+                    {
+                        new RouteValuesAddressMetadata(name: "WithSingleAsteriskCatchAll", requiredValues: new RouteValueDictionary()),
+                    });
+                builder.MapEndpoint(
+                    (next) => (httpContext) =>
+                    {
+                        var linkGenerator = httpContext.RequestServices.GetRequiredService<LinkGenerator>();
 
-                            var response = httpContext.Response;
-                            response.StatusCode = 200;
-                            response.ContentType = "text/plain";
-                            return response.WriteAsync(
-                                "Link: " + linkGenerator.GetLink(httpContext, "WithDoubleAsteriskCatchAll", new { }));
-                        },
-                        RoutePatternFactory.Parse("/WithDoubleAsteriskCatchAll/{**path}"),
-                        0,
-                        new EndpointMetadataCollection(
-                            new RouteValuesAddressMetadata(
-                                name: "WithDoubleAsteriskCatchAll",
-                                requiredValues: new RouteValueDictionary())),
-                        "WithDoubleAsteriskCatchAll"),
-                });
-
-            services.TryAddEnumerable(ServiceDescriptor.Singleton<EndpointDataSource>(endpointDataSource));
-        }
->>>>>>> 4a064b22
-
-                    return Task.CompletedTask;
-                },
-                "/graph",
-                "DFA Graph",
-                new object[] { new HttpMethodMetadata(new[] { "GET", }) });
+                        var response = httpContext.Response;
+                        response.StatusCode = 200;
+                        response.ContentType = "text/plain";
+                        return response.WriteAsync(
+                            "Link: " + linkGenerator.GetLink(httpContext, "WithDoubleAsteriskCatchAll", new { }));
+                    },
+                    "/WithDoubleAsteriskCatchAll/{**path}",
+                    "WithDoubleAsteriskCatchAll",
+                    new object[]
+                    {
+                        new RouteValuesAddressMetadata(name: "WithDoubleAsteriskCatchAll", requiredValues: new RouteValueDictionary())
+                    });
             });
 
             // Imagine some more stuff here...
