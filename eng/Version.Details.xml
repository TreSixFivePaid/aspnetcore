--- conflicted
+++ resolved
@@ -426,13 +426,6 @@
       <Uri>https://github.com/dotnet/arcade</Uri>
       <Sha>3df4410511ad9900804da00ec680bd1c7d6f21e1</Sha>
     </Dependency>
-<<<<<<< HEAD
-    <Dependency Name="Microsoft.DotNet.Helix.Sdk" Version="2.0.0-beta.21552.6">
-      <Uri>https://github.com/dotnet/arcade</Uri>
-      <Sha>afb79612f8e0b62603d9c1a614d7e4cf3f54a1e7</Sha>
-    </Dependency>
-=======
->>>>>>> 64e134e8
     <Dependency Name="Microsoft.AspNetCore.Testing" Version="3.1.22-servicing.21571.3" CoherentParentDependency="Microsoft.EntityFrameworkCore">
       <Uri>https://dev.azure.com/dnceng/internal/_git/dotnet-extensions</Uri>
       <Sha>d8690e6fcc4bc6c2ae77a1b748f87040180894fc</Sha>
